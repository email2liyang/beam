--- conflicted
+++ resolved
@@ -160,23 +160,14 @@
  *         .named("Write")
  *         .withSchema(schema)
  *         .to(new SerializableFunction<BoundedWindow, String>() {
-<<<<<<< HEAD
- *               public String apply(BoundedWindow window) {
- *                 String dayString = DateTimeFormat.forPattern("yyyyMMdd").print(
- *                   ((IntervalWindow) window).start());
- *                 return "my-project:output.output_table_" + dayString;
- *               }
- *             }));
- *
-=======
  *           public String apply(BoundedWindow window) {
+ *             // The cast below is safe because CalendarWindows.days(1) produces IntervalWindows.
  *             String dayString = DateTimeFormat.forPattern("yyyy_MM_dd")
  *                  .withZone(DateTimeZone.UTC)
  *                  .print(((IntervalWindow) window).start());
  *             return "my-project:output.output_table_" + dayString;
  *           }
  *         }));
->>>>>>> b5ebe6f4
  * }</pre>
  *
  * <p>Per-window tables are not yet supported in batch mode.
