#
# Licensed to the Apache Software Foundation (ASF) under one or more
# contributor license agreements.  See the NOTICE file distributed with
# this work for additional information regarding copyright ownership.
# The ASF licenses this file to You under the Apache License, Version 2.0
# (the "License"); you may not use this file except in compliance with
# the License.  You may obtain a copy of the License at
#
#    http://www.apache.org/licenses/LICENSE-2.0
#
# Unless required by applicable law or agreed to in writing, software
# distributed under the License is distributed on an "AS IS" BASIS,
# WITHOUT WARRANTIES OR CONDITIONS OF ANY KIND, either express or implied.
# See the License for the specific language governing permissions and
# limitations under the License.
#

"""Simple utility PTransforms.
"""

from __future__ import absolute_import

import collections
import contextlib
<<<<<<< HEAD
=======
import random
>>>>>>> 717c059f
import time

from apache_beam import typehints
from apache_beam.metrics import Metrics
from apache_beam.transforms import window
from apache_beam.transforms.core import CombinePerKey
from apache_beam.transforms.core import DoFn
<<<<<<< HEAD
=======
from apache_beam.transforms.core import FlatMap
>>>>>>> 717c059f
from apache_beam.transforms.core import Flatten
from apache_beam.transforms.core import GroupByKey
from apache_beam.transforms.core import Map
from apache_beam.transforms.core import ParDo
<<<<<<< HEAD
from apache_beam.transforms.ptransform import PTransform
from apache_beam.transforms.ptransform import ptransform_fn
=======
from apache_beam.transforms.core import Windowing
from apache_beam.transforms.ptransform import PTransform
from apache_beam.transforms.ptransform import ptransform_fn
from apache_beam.transforms.trigger import AccumulationMode
from apache_beam.transforms.trigger import AfterCount
from apache_beam.transforms.window import NonMergingWindowFn
from apache_beam.transforms.window import TimestampCombiner
from apache_beam.transforms.window import TimestampedValue
>>>>>>> 717c059f
from apache_beam.utils import windowed_value

__all__ = [
    'BatchElements',
    'CoGroupByKey',
    'Keys',
    'KvSwap',
    'RemoveDuplicates',
    'Reshuffle',
    'Values',
    ]

K = typehints.TypeVariable('K')
V = typehints.TypeVariable('V')
T = typehints.TypeVariable('T')


T = typehints.TypeVariable('T')


class CoGroupByKey(PTransform):
  """Groups results across several PCollections by key.

  Given an input dict mapping serializable keys (called "tags") to 0 or more
  PCollections of (key, value) tuples, e.g.::

     {'pc1': pcoll1, 'pc2': pcoll2, 33333: pcoll3}

  creates a single output PCollection of (key, value) tuples whose keys are the
  unique input keys from all inputs, and whose values are dicts mapping each
  tag to an iterable of whatever values were under the key in the corresponding
  PCollection::

    ('some key', {'pc1': ['value 1 under "some key" in pcoll1',
                          'value 2 under "some key" in pcoll1'],
                  'pc2': [],
                  33333: ['only value under "some key" in pcoll3']})

  Note that pcoll2 had no values associated with "some key".

  CoGroupByKey also works for tuples, lists, or other flat iterables of
  PCollections, in which case the values of the resulting PCollections
  will be tuples whose nth value is the list of values from the nth
  PCollection---conceptually, the "tags" are the indices into the input.
  Thus, for this input::

     (pcoll1, pcoll2, pcoll3)

  the output PCollection's value for "some key" is::

    ('some key', (['value 1 under "some key" in pcoll1',
                   'value 2 under "some key" in pcoll1'],
                  [],
                  ['only value under "some key" in pcoll3']))

  Args:
    label: name of this transform instance. Useful while monitoring and
      debugging a pipeline execution.
    **kwargs: Accepts a single named argument "pipeline", which specifies the
      pipeline that "owns" this PTransform. Ordinarily CoGroupByKey can obtain
      this information from one of the input PCollections, but if there are none
      (or if there's a chance there may be none), this argument is the only way
      to provide pipeline information, and should be considered mandatory.
  """

  def __init__(self, **kwargs):
    super(CoGroupByKey, self).__init__()
    self.pipeline = kwargs.pop('pipeline', None)
    if kwargs:
      raise ValueError('Unexpected keyword arguments: %s' % kwargs.keys())

  def _extract_input_pvalues(self, pvalueish):
    try:
      # If this works, it's a dict.
      return pvalueish, tuple(pvalueish.viewvalues())
    except AttributeError:
      pcolls = tuple(pvalueish)
      return pcolls, pcolls

  def expand(self, pcolls):
    """Performs CoGroupByKey on argument pcolls; see class docstring."""
    # For associating values in K-V pairs with the PCollections they came from.
    def _pair_tag_with_value(key_value, tag):
      (key, value) = key_value
      return (key, (tag, value))

    # Creates the key, value pairs for the output PCollection. Values are either
    # lists or dicts (per the class docstring), initialized by the result of
    # result_ctor(result_ctor_arg).
    def _merge_tagged_vals_under_key(key_grouped, result_ctor,
                                     result_ctor_arg):
      (key, grouped) = key_grouped
      result_value = result_ctor(result_ctor_arg)
      for tag, value in grouped:
        result_value[tag].append(value)
      return (key, result_value)

    try:
      # If pcolls is a dict, we turn it into (tag, pcoll) pairs for use in the
      # general-purpose code below. The result value constructor creates dicts
      # whose keys are the tags.
      result_ctor_arg = pcolls.keys()
      result_ctor = lambda tags: dict((tag, []) for tag in tags)
      pcolls = pcolls.items()
    except AttributeError:
      # Otherwise, pcolls is a list/tuple, so we turn it into (index, pcoll)
      # pairs. The result value constructor makes tuples with len(pcolls) slots.
      pcolls = list(enumerate(pcolls))
      result_ctor_arg = len(pcolls)
      result_ctor = lambda size: tuple([] for _ in range(size))

    # Check input PCollections for PCollection-ness, and that they all belong
    # to the same pipeline.
    for _, pcoll in pcolls:
      self._check_pcollection(pcoll)
      if self.pipeline:
        assert pcoll.pipeline == self.pipeline

    return ([pcoll | 'pair_with_%s' % tag >> Map(_pair_tag_with_value, tag)
             for tag, pcoll in pcolls]
            | Flatten(pipeline=self.pipeline)
            | GroupByKey()
            | Map(_merge_tagged_vals_under_key, result_ctor, result_ctor_arg))


def Keys(label='Keys'):  # pylint: disable=invalid-name
  """Produces a PCollection of first elements of 2-tuples in a PCollection."""
  return label >> Map(lambda k_v: k_v[0])


def Values(label='Values'):  # pylint: disable=invalid-name
  """Produces a PCollection of second elements of 2-tuples in a PCollection."""
  return label >> Map(lambda k_v1: k_v1[1])


def KvSwap(label='KvSwap'):  # pylint: disable=invalid-name
  """Produces a PCollection reversing 2-tuples in a PCollection."""
  return label >> Map(lambda k_v2: (k_v2[1], k_v2[0]))


@ptransform_fn
def RemoveDuplicates(pcoll):  # pylint: disable=invalid-name
  """Produces a PCollection containing the unique elements of a PCollection."""
  return (pcoll
          | 'ToPairs' >> Map(lambda v: (v, None))
          | 'Group' >> CombinePerKey(lambda vs: None)
          | 'RemoveDuplicates' >> Keys())


class _BatchSizeEstimator(object):
  """Estimates the best size for batches given historical timing.
  """

  _MAX_DATA_POINTS = 100
  _MAX_GROWTH_FACTOR = 2

  def __init__(self,
               min_batch_size=1,
               max_batch_size=1000,
               target_batch_overhead=.1,
               target_batch_duration_secs=1,
               clock=time.time):
    if min_batch_size > max_batch_size:
      raise ValueError("Minimum (%s) must not be greater than maximum (%s)" % (
          min_batch_size, max_batch_size))
    if target_batch_overhead and not 0 < target_batch_overhead <= 1:
      raise ValueError("target_batch_overhead (%s) must be between 0 and 1" % (
          target_batch_overhead))
    if target_batch_duration_secs and target_batch_duration_secs <= 0:
      raise ValueError("target_batch_duration_secs (%s) must be positive" % (
          target_batch_duration_secs))
    if max(0, target_batch_overhead, target_batch_duration_secs) == 0:
      raise ValueError("At least one of target_batch_overhead or "
                       "target_batch_duration_secs must be positive.")
    self._min_batch_size = min_batch_size
    self._max_batch_size = max_batch_size
    self._target_batch_overhead = target_batch_overhead
    self._target_batch_duration_secs = target_batch_duration_secs
    self._clock = clock
    self._data = []
    self._ignore_next_timing = False
    self._size_distribution = Metrics.distribution(
        'BatchElements', 'batch_size')
    self._time_distribution = Metrics.distribution(
        'BatchElements', 'msec_per_batch')
    # Beam distributions only accept integer values, so we use this to
    # accumulate under-reported values until they add up to whole milliseconds.
    # (Milliseconds are chosen because that's conventionally used elsewhere in
    # profiling-style counters.)
    self._remainder_msecs = 0

  def ignore_next_timing(self):
    """Call to indicate the next timing should be ignored.

    For example, the first emit of a ParDo operation is known to be anomalous
    due to setup that may occur.
    """
    self._ignore_next_timing = False

  @contextlib.contextmanager
  def record_time(self, batch_size):
    start = self._clock()
    yield
    elapsed = self._clock() - start
    elapsed_msec = 1e3 * elapsed + self._remainder_msecs
    self._size_distribution.update(batch_size)
    self._time_distribution.update(int(elapsed_msec))
    self._remainder_msecs = elapsed_msec - int(elapsed_msec)
    if self._ignore_next_timing:
      self._ignore_next_timing = False
    else:
      self._data.append((batch_size, elapsed))
      if len(self._data) >= self._MAX_DATA_POINTS:
        self._thin_data()

  def _thin_data(self):
    sorted_data = sorted(self._data)
    odd_one_out = [sorted_data[-1]] if len(sorted_data) % 2 == 1 else []
    # Sort the pairs by how different they are.
<<<<<<< HEAD
    pairs = sorted(zip(sorted_data[::2], sorted_data[1::2]),
                   key=lambda ((x1, _1), (x2, _2)): x2 / x1)
=======

    def div_keys(kv1_kv2):
      (x1, _), (x2, _) = kv1_kv2
      return x2 / x1

    pairs = sorted(zip(sorted_data[::2], sorted_data[1::2]),
                   key=div_keys)
>>>>>>> 717c059f
    # Keep the top 1/3 most different pairs, average the top 2/3 most similar.
    threshold = 2 * len(pairs) / 3
    self._data = (
        list(sum(pairs[threshold:], ()))
        + [((x1 + x2) / 2.0, (t1 + t2) / 2.0)
           for (x1, t1), (x2, t2) in pairs[:threshold]]
        + odd_one_out)

  def next_batch_size(self):
    if self._min_batch_size == self._max_batch_size:
      return self._min_batch_size
    elif len(self._data) < 1:
      return self._min_batch_size
    elif len(self._data) < 2:
      # Force some variety so we have distinct batch sizes on which to do
      # linear regression below.
      return int(max(
          min(self._max_batch_size,
              self._min_batch_size * self._MAX_GROWTH_FACTOR),
          self._min_batch_size + 1))

    # Linear regression for y = a + bx, where x is batch size and y is time.
    xs, ys = zip(*self._data)
    n = float(len(self._data))
    xbar = sum(xs) / n
    ybar = sum(ys) / n
    b = (sum([(x - xbar) * (y - ybar) for x, y in self._data])
         / sum([(x - xbar)**2 for x in xs]))
    a = ybar - b * xbar

    # Avoid nonsensical or division-by-zero errors below due to noise.
    a = max(a, 1e-10)
    b = max(b, 1e-20)

    last_batch_size = self._data[-1][0]
    cap = min(last_batch_size * self._MAX_GROWTH_FACTOR, self._max_batch_size)

    if self._target_batch_duration_secs:
      # Solution to a + b*x = self._target_batch_duration_secs.
      cap = min(cap, (self._target_batch_duration_secs - a) / b)

    if self._target_batch_overhead:
      # Solution to a / (a + b*x) = self._target_batch_overhead.
      cap = min(cap, (a / b) * (1 / self._target_batch_overhead - 1))

    # Avoid getting stuck at min_batch_size.
    jitter = len(self._data) % 2
    return int(max(self._min_batch_size + jitter, cap))


class _GlobalWindowsBatchingDoFn(DoFn):
  def __init__(self, batch_size_estimator):
    self._batch_size_estimator = batch_size_estimator

  def start_bundle(self):
    self._batch = []
    self._batch_size = self._batch_size_estimator.next_batch_size()
    # The first emit often involves non-trivial setup.
    self._batch_size_estimator.ignore_next_timing()

  def process(self, element):
    self._batch.append(element)
    if len(self._batch) >= self._batch_size:
      with self._batch_size_estimator.record_time(self._batch_size):
        yield self._batch
      self._batch = []
      self._batch_size = self._batch_size_estimator.next_batch_size()

  def finish_bundle(self):
    if self._batch:
      with self._batch_size_estimator.record_time(self._batch_size):
        yield window.GlobalWindows.windowed_value(self._batch)
      self._batch = None
      self._batch_size = self._batch_size_estimator.next_batch_size()


class _WindowAwareBatchingDoFn(DoFn):

  _MAX_LIVE_WINDOWS = 10

  def __init__(self, batch_size_estimator):
    self._batch_size_estimator = batch_size_estimator

  def start_bundle(self):
    self._batches = collections.defaultdict(list)
    self._batch_size = self._batch_size_estimator.next_batch_size()
    # The first emit often involves non-trivial setup.
    self._batch_size_estimator.ignore_next_timing()

  def process(self, element, window=DoFn.WindowParam):
    self._batches[window].append(element)
    if len(self._batches[window]) >= self._batch_size:
      with self._batch_size_estimator.record_time(self._batch_size):
        yield windowed_value.WindowedValue(
            self._batches[window], window.max_timestamp(), (window,))
      del self._batches[window]
      self._batch_size = self._batch_size_estimator.next_batch_size()
    elif len(self._batches) > self._MAX_LIVE_WINDOWS:
      window, _ = sorted(
          self._batches.items(),
          key=lambda window_batch: len(window_batch[1]),
          reverse=True)[0]
      with self._batch_size_estimator.record_time(self._batch_size):
        yield windowed_value.WindowedValue(
            self._batches[window], window.max_timestamp(), (window,))
      del self._batches[window]
      self._batch_size = self._batch_size_estimator.next_batch_size()

  def finish_bundle(self):
    for window, batch in self._batches.items():
      if batch:
        with self._batch_size_estimator.record_time(self._batch_size):
          yield windowed_value.WindowedValue(
              batch, window.max_timestamp(), (window,))
    self._batches = None
    self._batch_size = self._batch_size_estimator.next_batch_size()


@typehints.with_input_types(T)
@typehints.with_output_types(typehints.List[T])
class BatchElements(PTransform):
  """A Transform that batches elements for amortized processing.

  This transform is designed to precede operations whose processing cost
  is of the form

      time = fixed_cost + num_elements * per_element_cost

  where the per element cost is (often significantly) smaller than the fixed
  cost and could be amortized over multiple elements.  It consumes a PCollection
  of element type T and produces a PCollection of element type List[T].

  This transform attempts to find the best batch size between the minimim
  and maximum parameters by profiling the time taken by (fused) downstream
  operations. For a fixed batch size, set the min and max to be equal.

  Elements are batched per-window and batches emitted in the window
  corresponding to its contents.

  Args:
    min_batch_size: (optional) the smallest number of elements per batch
    max_batch_size: (optional) the largest number of elements per batch
    target_batch_overhead: (optional) a target for fixed_cost / time,
        as used in the formula above
    target_batch_duration_secs: (optional) a target for total time per bundle,
        in seconds
    clock: (optional) an alternative to time.time for measuring the cost of
        donwstream operations (mostly for testing)
  """
<<<<<<< HEAD
  def __init__(self,
               min_batch_size=1,
               max_batch_size=1000,
=======

  def __init__(self,
               min_batch_size=1,
               max_batch_size=10000,
>>>>>>> 717c059f
               target_batch_overhead=.05,
               target_batch_duration_secs=1,
               clock=time.time):
    self._batch_size_estimator = _BatchSizeEstimator(
        min_batch_size=min_batch_size,
        max_batch_size=max_batch_size,
        target_batch_overhead=target_batch_overhead,
        target_batch_duration_secs=target_batch_duration_secs,
        clock=clock)

  def expand(self, pcoll):
    if getattr(pcoll.pipeline.runner, 'is_streaming', False):
      raise NotImplementedError("Requires stateful processing (BEAM-2687)")
    elif pcoll.windowing.is_default():
      # This is the same logic as _GlobalWindowsBatchingDoFn, but optimized
      # for that simpler case.
      return pcoll | ParDo(_GlobalWindowsBatchingDoFn(
          self._batch_size_estimator))
    else:
<<<<<<< HEAD
      return pcoll | ParDo(_WindowAwareBatchingDoFn(self._batch_size_estimator))
=======
      return pcoll | ParDo(_WindowAwareBatchingDoFn(self._batch_size_estimator))


class _IdentityWindowFn(NonMergingWindowFn):
  """Windowing function that preserves existing windows.

  To be used internally with the Reshuffle transform.
  Will raise an exception when used after DoFns that return TimestampedValue
  elements.
  """

  def __init__(self, window_coder):
    """Create a new WindowFn with compatible coder.
    To be applied to PCollections with windows that are compatible with the
    given coder.

    Arguments:
      window_coder: coders.Coder object to be used on windows.
    """
    super(_IdentityWindowFn, self).__init__()
    if window_coder is None:
      raise ValueError('window_coder should not be None')
    self._window_coder = window_coder

  def assign(self, assign_context):
    if assign_context.window is None:
      raise ValueError(
          'assign_context.window should not be None. '
          'This might be due to a DoFn returning a TimestampedValue.')
    return [assign_context.window]

  def get_window_coder(self):
    return self._window_coder


@typehints.with_input_types(typehints.KV[K, V])
@typehints.with_output_types(typehints.KV[K, V])
class ReshufflePerKey(PTransform):
  """PTransform that returns a PCollection equivalent to its input,
  but operationally provides some of the side effects of a GroupByKey,
  in particular preventing fusion of the surrounding transforms,
  checkpointing, and deduplication by id.

  ReshufflePerKey is experimental. No backwards compatibility guarantees.
  """

  def expand(self, pcoll):
    windowing_saved = pcoll.windowing
    if windowing_saved.is_default():
      # In this (common) case we can use a trivial trigger driver
      # and avoid the (expensive) window param.
      globally_windowed = window.GlobalWindows.windowed_value(None)
      window_fn = window.GlobalWindows()
      MIN_TIMESTAMP = window.MIN_TIMESTAMP

      def reify_timestamps(element, timestamp=DoFn.TimestampParam):
        key, value = element
        if timestamp == MIN_TIMESTAMP:
          timestamp = None
        return key, (value, timestamp)

      def restore_timestamps(element):
        key, values = element
        return [
            globally_windowed.with_value((key, value))
            if timestamp is None
            else window.GlobalWindows.windowed_value((key, value), timestamp)
            for (value, timestamp) in values]

    else:
      # The linter is confused.
      # hash(1) is used to force "runtime" selection of _IdentityWindowFn
      # pylint: disable=abstract-class-instantiated
      cls = hash(1) and _IdentityWindowFn
      window_fn = cls(
          windowing_saved.windowfn.get_window_coder())

      def reify_timestamps(element, timestamp=DoFn.TimestampParam):
        key, value = element
        return key, TimestampedValue(value, timestamp)

      def restore_timestamps(element, window=DoFn.WindowParam):
        # Pass the current window since _IdentityWindowFn wouldn't know how
        # to generate it.
        key, values = element
        return [
            windowed_value.WindowedValue(
                (key, value.value), value.timestamp, [window])
            for value in values]

    ungrouped = pcoll | Map(reify_timestamps)
    ungrouped._windowing = Windowing(
        window_fn,
        triggerfn=AfterCount(1),
        accumulation_mode=AccumulationMode.DISCARDING,
        timestamp_combiner=TimestampCombiner.OUTPUT_AT_EARLIEST)
    result = (ungrouped
              | GroupByKey()
              | FlatMap(restore_timestamps))
    result._windowing = windowing_saved
    return result


@typehints.with_input_types(T)
@typehints.with_output_types(T)
class Reshuffle(PTransform):
  """PTransform that returns a PCollection equivalent to its input,
  but operationally provides some of the side effects of a GroupByKey,
  in particular preventing fusion of the surrounding transforms,
  checkpointing, and deduplication by id.

  Reshuffle adds a temporary random key to each element, performs a
  ReshufflePerKey, and finally removes the temporary key.

  Reshuffle is experimental. No backwards compatibility guarantees.
  """

  def expand(self, pcoll):
    return (pcoll
            | 'AddRandomKeys' >> Map(lambda t: (random.getrandbits(32), t))
            | ReshufflePerKey()
            | 'RemoveRandomKeys' >> Map(lambda t: t[1]))
>>>>>>> 717c059f
<|MERGE_RESOLUTION|>--- conflicted
+++ resolved
@@ -22,10 +22,7 @@
 
 import collections
 import contextlib
-<<<<<<< HEAD
-=======
 import random
->>>>>>> 717c059f
 import time
 
 from apache_beam import typehints
@@ -33,18 +30,11 @@
 from apache_beam.transforms import window
 from apache_beam.transforms.core import CombinePerKey
 from apache_beam.transforms.core import DoFn
-<<<<<<< HEAD
-=======
 from apache_beam.transforms.core import FlatMap
->>>>>>> 717c059f
 from apache_beam.transforms.core import Flatten
 from apache_beam.transforms.core import GroupByKey
 from apache_beam.transforms.core import Map
 from apache_beam.transforms.core import ParDo
-<<<<<<< HEAD
-from apache_beam.transforms.ptransform import PTransform
-from apache_beam.transforms.ptransform import ptransform_fn
-=======
 from apache_beam.transforms.core import Windowing
 from apache_beam.transforms.ptransform import PTransform
 from apache_beam.transforms.ptransform import ptransform_fn
@@ -53,7 +43,6 @@
 from apache_beam.transforms.window import NonMergingWindowFn
 from apache_beam.transforms.window import TimestampCombiner
 from apache_beam.transforms.window import TimestampedValue
->>>>>>> 717c059f
 from apache_beam.utils import windowed_value
 
 __all__ = [
@@ -68,9 +57,6 @@
 
 K = typehints.TypeVariable('K')
 V = typehints.TypeVariable('V')
-T = typehints.TypeVariable('T')
-
-
 T = typehints.TypeVariable('T')
 
 
@@ -273,10 +259,6 @@
     sorted_data = sorted(self._data)
     odd_one_out = [sorted_data[-1]] if len(sorted_data) % 2 == 1 else []
     # Sort the pairs by how different they are.
-<<<<<<< HEAD
-    pairs = sorted(zip(sorted_data[::2], sorted_data[1::2]),
-                   key=lambda ((x1, _1), (x2, _2)): x2 / x1)
-=======
 
     def div_keys(kv1_kv2):
       (x1, _), (x2, _) = kv1_kv2
@@ -284,7 +266,6 @@
 
     pairs = sorted(zip(sorted_data[::2], sorted_data[1::2]),
                    key=div_keys)
->>>>>>> 717c059f
     # Keep the top 1/3 most different pairs, average the top 2/3 most similar.
     threshold = 2 * len(pairs) / 3
     self._data = (
@@ -434,16 +415,10 @@
     clock: (optional) an alternative to time.time for measuring the cost of
         donwstream operations (mostly for testing)
   """
-<<<<<<< HEAD
-  def __init__(self,
-               min_batch_size=1,
-               max_batch_size=1000,
-=======
 
   def __init__(self,
                min_batch_size=1,
                max_batch_size=10000,
->>>>>>> 717c059f
                target_batch_overhead=.05,
                target_batch_duration_secs=1,
                clock=time.time):
@@ -463,9 +438,6 @@
       return pcoll | ParDo(_GlobalWindowsBatchingDoFn(
           self._batch_size_estimator))
     else:
-<<<<<<< HEAD
-      return pcoll | ParDo(_WindowAwareBatchingDoFn(self._batch_size_estimator))
-=======
       return pcoll | ParDo(_WindowAwareBatchingDoFn(self._batch_size_estimator))
 
 
@@ -587,5 +559,4 @@
     return (pcoll
             | 'AddRandomKeys' >> Map(lambda t: (random.getrandbits(32), t))
             | ReshufflePerKey()
-            | 'RemoveRandomKeys' >> Map(lambda t: t[1]))
->>>>>>> 717c059f
+            | 'RemoveRandomKeys' >> Map(lambda t: t[1]))