--- conflicted
+++ resolved
@@ -56,11 +56,8 @@
     <module>kinesis</module>
     <module>mongodb</module>
     <module>mqtt</module>
-<<<<<<< HEAD
     <module>redis</module>
-=======
     <module>xml</module>
->>>>>>> 540fa9b4
   </modules>
 
   <profiles>
